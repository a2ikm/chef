--- conflicted
+++ resolved
@@ -25,20 +25,6 @@
   s.homepage = HOMEPAGE
 
   ["merb-slices",
-<<<<<<< HEAD
-  "stomp",
-  "stompserver",
-  "ferret",
-  "merb-core",
-  "merb-haml",
-  "merb-assets",
-  "merb-helpers",
-  "mongrel",
-  "haml",
-  "ruby-openid",
-  "json",
-  "coderay",].each { |g| s.add_dependency g}
-=======
    "merb-core",
    "merb-assets",
    "merb-helpers",
@@ -46,9 +32,10 @@
    "haml",
    "json", 
    "uuidtools",
+   "ruby-openid",
+   "coderay",
    "nanite"
   ].each { |g| s.add_dependency g}
->>>>>>> e34ca5b1
   
   s.require_path = 'lib'
   s.files = %w(LICENSE README.rdoc Rakefile) + Dir.glob("{config,lib,spec,app,public,stubs}/**/*")
