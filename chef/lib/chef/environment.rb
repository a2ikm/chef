--- conflicted
+++ resolved
@@ -251,7 +251,6 @@
       environment.description(o["description"])
       environment.cookbook_versions(o["cookbook_versions"])
       environment.default_attributes(o["default_attributes"])
-<<<<<<< HEAD
       # For backward compatibility at this point. Should remove this check in the future. 4/5/2011.
       if (!o["attributes"].nil? && !o["attributes"].empty? &&
         (o["override_attributes"].nil? || o["override_attributes"].empty?))
@@ -259,9 +258,6 @@
       else
         environment.override_attributes(o["override_attributes"])
       end
-=======
-      environment.override_attributes(o["override_attributes"])
->>>>>>> 2becd166
       environment.couchdb_rev = o["_rev"] if o.has_key?("_rev")
       environment.couchdb_id = o["_id"] if o.has_key?("_id")
       environment
