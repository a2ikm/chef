#
# Author:: Adam Jacob (<adam@opscode.com>)
# Copyright:: Copyright (c) 2008 Opscode, Inc.
# License:: Apache License, Version 2.0
#
# Licensed under the Apache License, Version 2.0 (the "License");
# you may not use this file except in compliance with the License.
# You may obtain a copy of the License at
#
#     http://www.apache.org/licenses/LICENSE-2.0
#
# Unless required by applicable law or agreed to in writing, software
# distributed under the License is distributed on an "AS IS" BASIS,
# WITHOUT WARRANTIES OR CONDITIONS OF ANY KIND, either express or implied.
# See the License for the specific language governing permissions and
# limitations under the License.
#

require 'chef/provider/package'
require 'chef/mixin/command'
require 'chef/resource/package'

class Chef
  class Provider
    class Package
<<<<<<< HEAD
      class Apt < Chef::Provider::Package

        def load_current_resource
          @current_resource = Chef::Resource::Package.new(@new_resource.name)
          @current_resource.package_name(@new_resource.package_name)

          Chef::Log.debug("#{@new_resource} checking apt-cache policy")
          status = popen4("apt-cache policy #{@new_resource.package_name}") do |pid, stdin, stdout, stderr|
            stdout.each do |line|
              case line
              when /^\s{2}Installed: (.+)$/
                installed_version = $1
                if installed_version == '(none)'
                  Chef::Log.debug("#{@new_resource} current version is nil")
                  @current_resource.version(nil)
                else
                  Chef::Log.debug("#{@new_resource} current version is #{installed_version}")
                  @current_resource.version(installed_version)
                end
              when /^\s{2}Candidate: (.+)$/
                Chef::Log.debug("#{@new_resource} candidate version is #{$1}")
                @candidate_version = $1
=======
      class Apt < Chef::Provider::Package  

        include Chef::Mixin::ShellOut
        attr_accessor :virtual
      
        def load_current_resource
          @current_resource = Chef::Resource::Package.new(@new_resource.name)
          @current_resource.package_name(@new_resource.package_name)
          check_package_state(@new_resource.package_name)
          @current_resource
        end

        def check_package_state(package)
          Chef::Log.debug("Checking package status for #{package}")
          installed = false
          depends = false

          shell_out!("aptitude show #{package}").stdout.each_line do |line|
            case line
            when /^State: installed/
              installed = true
            when /^Version: (.*)/
              @candidate_version = $1
              if installed
                @current_resource.version($1)
              else
                @current_resource.version(nil)
>>>>>>> 3632f292
              end
            when /Depends: ([^\s]*) /
              depends = $1
            when /Provided by: ([\w\d\-\.]*)/
              next if installed
              virtual_provider = $1
              virtual_provider = depends if depends
              Chef::Log.debug("Virtual package provided by #{virtual_provider}")
              @virtual = true
              installed = check_package_state(virtual_provider)
              @candidate_version = virtual_provider
            end
          end

<<<<<<< HEAD
          unless status.exitstatus == 0
            raise Chef::Exceptions::Package, "apt-cache failed - #{status.inspect}!"
          end

          if @candidate_version == "(none)"
            raise Chef::Exceptions::Package, "apt does not have a version of package #{@new_resource.package_name}"
          end

          @current_resource
=======
          if @candidate_version.nil?
            raise Chef::Exceptions::Package, "apt does not have a version of package #{@new_resource.package_name}"
          end

          return installed
>>>>>>> 3632f292
        end

        def install_package(name, version)
          package_name = "#{name}=#{version}"
          package_name = "#{name} #{@candidate_version}" if @virtual
          run_command_with_systems_locale(
            :command => "apt-get -q -y#{expand_options(@new_resource.options)} install #{package_name}",
            :environment => {
              "DEBIAN_FRONTEND" => "noninteractive"
            }
          )
        end

        def upgrade_package(name, version)
          install_package(name, version)
        end

        def remove_package(name, version)
          package_name = "#{name}"
          package_name = "#{name} #{@candidate_version}" if @virtual
          run_command_with_systems_locale(
            :command => "apt-get -q -y#{expand_options(@new_resource.options)} remove #{package_name}",
            :environment => {
              "DEBIAN_FRONTEND" => "noninteractive"
            }
          )
        end

        def purge_package(name, version)
          run_command_with_systems_locale(
            :command => "apt-get -q -y#{expand_options(@new_resource.options)} purge #{@new_resource.package_name}",
            :environment => {
              "DEBIAN_FRONTEND" => "noninteractive"
            }
          )
        end

        def preseed_package(name, version)
          preseed_file = get_preseed_file(name, version)
          if preseed_file
            Chef::Log.info("#{@new_resource} pre-seeding package installation instructions")
            run_command_with_systems_locale(
              :command => "debconf-set-selections #{preseed_file}",
              :environment => {
                "DEBIAN_FRONTEND" => "noninteractive"
              }
            )
          end
        end

      end
    end
  end
end<|MERGE_RESOLUTION|>--- conflicted
+++ resolved
@@ -23,35 +23,11 @@
 class Chef
   class Provider
     class Package
-<<<<<<< HEAD
       class Apt < Chef::Provider::Package
-
-        def load_current_resource
-          @current_resource = Chef::Resource::Package.new(@new_resource.name)
-          @current_resource.package_name(@new_resource.package_name)
-
-          Chef::Log.debug("#{@new_resource} checking apt-cache policy")
-          status = popen4("apt-cache policy #{@new_resource.package_name}") do |pid, stdin, stdout, stderr|
-            stdout.each do |line|
-              case line
-              when /^\s{2}Installed: (.+)$/
-                installed_version = $1
-                if installed_version == '(none)'
-                  Chef::Log.debug("#{@new_resource} current version is nil")
-                  @current_resource.version(nil)
-                else
-                  Chef::Log.debug("#{@new_resource} current version is #{installed_version}")
-                  @current_resource.version(installed_version)
-                end
-              when /^\s{2}Candidate: (.+)$/
-                Chef::Log.debug("#{@new_resource} candidate version is #{$1}")
-                @candidate_version = $1
-=======
-      class Apt < Chef::Provider::Package  
 
         include Chef::Mixin::ShellOut
         attr_accessor :virtual
-      
+
         def load_current_resource
           @current_resource = Chef::Resource::Package.new(@new_resource.name)
           @current_resource.package_name(@new_resource.package_name)
@@ -74,7 +50,6 @@
                 @current_resource.version($1)
               else
                 @current_resource.version(nil)
->>>>>>> 3632f292
               end
             when /Depends: ([^\s]*) /
               depends = $1
@@ -89,23 +64,11 @@
             end
           end
 
-<<<<<<< HEAD
-          unless status.exitstatus == 0
-            raise Chef::Exceptions::Package, "apt-cache failed - #{status.inspect}!"
-          end
-
-          if @candidate_version == "(none)"
-            raise Chef::Exceptions::Package, "apt does not have a version of package #{@new_resource.package_name}"
-          end
-
-          @current_resource
-=======
           if @candidate_version.nil?
             raise Chef::Exceptions::Package, "apt does not have a version of package #{@new_resource.package_name}"
           end
 
           return installed
->>>>>>> 3632f292
         end
 
         def install_package(name, version)
