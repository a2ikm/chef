--- conflicted
+++ resolved
@@ -474,11 +474,7 @@
             # Workaround for CHEF-4419:
             # Make sure paths starting with "/" has a drive letter
             # assigned from the current working diretory.
-<<<<<<< HEAD
-            # Note: In chef 11.8 and beyond this issue will be fixed with a
-=======
             # Note: With CHEF-4427 this issue will be fixed with a
->>>>>>> 05ba3e30
             # broader fix to map all the paths starting with "/" to
             # SYSTEM_DRIVE on windows.
             path = ::File.expand_path(path) if path.start_with? "/"
